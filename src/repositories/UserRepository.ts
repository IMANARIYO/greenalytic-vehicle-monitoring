--- conflicted
+++ resolved
@@ -1,265 +1,261 @@
-import prisma from '../config/db';
-import { Prisma as PrismaTypes, User, UserStatus } from '@prisma/client';
-<<<<<<< HEAD
-import { UserListQueryDTO } from '../types/dtos/CreateUserDto';
-import { GetUserByIdResponse, InternalUser, UserListItemWithCounts } from '../types';
-import { PaginationMeta } from '../types/GrobalTypes';
-import logger from '../utils/logger';
-=======
-import {  UserListQueryDTO } from '../types/dtos/CreateUserDto';
-import { GetUserByIdResponse, InternalUser, UserListItemWithCounts } from '../types';
-import { PaginationMeta } from '../types/GrobalTypes';
->>>>>>> 81095f8b
-
-class UserRepository {
-  private tag = '[UserRepository]';
-
-  async addUser(data: PrismaTypes.UserCreateInput): Promise<User> {
-    logger.info(`${this.tag} addUser() called`);
-    try {
-      const user = await prisma.user.create({ data });
-      logger.info(`${this.tag} addUser() succeeded — new user ID: ${user.id}`);
-      return user;
-    } catch (error) {
-      logger.error(`${this.tag} addUser() failed — ${error}`);
-      throw error;
-    }
-  }
-
-  async modifyUser(id: number, data: PrismaTypes.UserUpdateInput): Promise<User | null> {
-    logger.info(`${this.tag} modifyUser() called — id: ${id}`);
-    try {
-      const user = await prisma.user.update({ where: { id }, data });
-      logger.info(`${this.tag} modifyUser() succeeded — id: ${id}`);
-      return user;
-    } catch (error) {
-      logger.error(`${this.tag} modifyUser() failed — id: ${id}, error: ${error}`);
-      throw error;
-    }
-  }
-
-  async getUserByEmail(email: string): Promise<User | null> {
-    logger.info(`${this.tag} getUserByEmail() called — email: ${email}`);
-    try {
-      const user = await prisma.user.findUnique({ where: { email } });
-      logger.info(`${this.tag} getUserByEmail() ${user ? 'found' : 'not found'} — email: ${email}`);
-      return user;
-    } catch (error) {
-      logger.error(`${this.tag} getUserByEmail() failed — email: ${email}, error: ${error}`);
-      throw error;
-    }
-  }
-
-  async findUsers(query: UserListQueryDTO): Promise<{ users: UserListItemWithCounts[]; meta: PaginationMeta }> {
-    logger.info(`${this.tag} findUsers() called —`, JSON.stringify(query));
-    try {
-      const { page = 1, limit = 10, search, role, status, sortBy = 'createdAt', sortOrder = 'desc' } = query;
-      const skip = (page - 1) * limit;
-
-      const where: PrismaTypes.UserWhereInput = {};
-      if (search) where.OR = [
-        { email: { contains: search, mode: 'insensitive' } },
-        { username: { contains: search, mode: 'insensitive' } },
-      ];
-      if (role) where.role = role;
-      if (status) where.status = status as UserStatus;
-
-      const totalItems = await prisma.user.count({ where });
-      const users = await prisma.user.findMany({
-        where, skip, take: limit, orderBy: { [sortBy]: sortOrder },
-        select: {
-          id: true, username: true, email: true, image: true, gender: true,
-          phoneNumber: true, location: true, companyName: true, businessSector: true,
-          fleetSize: true, role: true, status: true, createdAt: true, updatedAt: true,
-          verified: true, language: true, notificationPreference: true,
-          _count: { select: {
-            vehicles: true, trackingDevices: true, alerts: true,
-            reports: true, activityLogs: true, userNotifications: true
-          }}
-        },
-      });
-
-      const totalPages = Math.ceil(totalItems / limit);
-      const meta: PaginationMeta = { page, limit, totalItems, totalPages, hasNextPage: page < totalPages, hasPrevPage: page > 1 };
-
-      logger.info(`${this.tag} findUsers() succeeded — returned ${users.length} users`);
-      return { users, meta };
-    } catch (error) {
-      logger.error(`${this.tag} findUsers() failed — ${error}`);
-      throw error;
-    }
-  }
-
-  async getUserById(id: number): Promise<GetUserByIdResponse | null> {
-    logger.info(`${this.tag} getUserById() called — id: ${id}`);
-    try {
-      const user = await prisma.user.findUnique({
-        where: { id },
-        select: {
-          id: true, username: true, email: true, role: true, status: true,
-          phoneNumber: true, location: true, companyName: true,
-          createdAt: true, updatedAt: true,
-          _count: {
-            select: {
-              vehicles: true, trackingDevices: true, alerts: true,
-              reports: true, activityLogs: true, userNotifications: true
-            }
-          },
-          vehicles: { take: 3, select: {
-            id: true, plateNumber: true, vehicleModel: true,
-            status: true, emissionStatus: true, deletedAt: true
-          }},
-          trackingDevices: { take: 3, select: {
-            id: true, serialNumber: true, model: true,
-            deviceCategory: true, status: true
-          }},
-          alerts: { take: 3, orderBy: { createdAt: 'desc' }, select: {
-            id: true, type: true, title: true, isRead: true, createdAt: true
-          }},
-          reports: { take: 2, orderBy: { createdAt: 'desc' }, select: {
-            id: true, title: true, type: true, status: true, createdAt: true
-          }},
-          activityLogs: { take: 3, orderBy: { timestamp: 'desc' }, select: {
-            id: true, action: true, timestamp: true
-          }},
-          userNotifications: { take: 3, orderBy: { createdAt: 'desc' }, select: {
-            id: true, title: true, message: true, isRead: true
-          }},
-        },
-      });
-      logger.info(`${this.tag} getUserById() ${user ? 'succeeded' : 'no result'} — id: ${id}`);
-      return user;
-    } catch (error) {
-      logger.error(`${this.tag} getUserById() failed — id: ${id}, error: ${error}`);
-      throw error;
-    }
-  }
-
-  async getUserByIdWithPassword(id: number): Promise<InternalUser | null> {
-    logger.info(`${this.tag} getUserByIdWithPassword() called — id: ${id}`);
-    try {
-      const user = await prisma.user.findUnique({
-        where: { id },
-        select: {
-          id: true, username: true, email: true, role: true, status: true,
-          phoneNumber: true, location: true, companyName: true,
-          createdAt: true, updatedAt: true, password: true,
-          _count: {
-            select: {
-              vehicles: true, trackingDevices: true, alerts: true,
-              reports: true, activityLogs: true, userNotifications: true
-            }
-          },
-          vehicles: { take: 3, select: {
-            id: true, plateNumber: true, vehicleModel: true,
-            status: true, emissionStatus: true, deletedAt: true
-          }},
-          trackingDevices: { take: 3, select: {
-            id: true, serialNumber: true, model: true,
-            deviceCategory: true, status: true
-          }},
-          alerts: { take: 3, orderBy: { createdAt: 'desc' }, select: {
-            id: true, type: true, title: true, isRead: true, createdAt: true
-          }},
-          reports: { take: 2, orderBy: { createdAt: 'desc' }, select: {
-            id: true, title: true, type: true, status: true, createdAt: true
-          }},
-          activityLogs: { take: 3, orderBy: { timestamp: 'desc' }, select: {
-            id: true, action: true, timestamp: true
-          }},
-          userNotifications: { take: 3, orderBy: { createdAt: 'desc' }, select: {
-            id: true, title: true, message: true, isRead: true
-          }},
-        },
-      });
-      logger.info(`${this.tag} getUserByIdWithPassword() ${user ? 'succeeded' : 'no result'} — id: ${id}`);
-      return user;
-    } catch (error) {
-      logger.error(`${this.tag} getUserByIdWithPassword() failed — id: ${id}, error: ${error}`);
-      throw error;
-    }
-  }
-
-  async getAllUsers(query: UserListQueryDTO): Promise<{ users: UserListItemWithCounts[]; pagination: PaginationMeta }> {
-    logger.info(`${this.tag} getAllUsers() called —`, JSON.stringify(query));
-    try {
-      // (same logic as findUsers with deletedAt filter)
-      const result = await this.findUsers(query);
-      logger.info(`${this.tag} getAllUsers() succeeded`);
-      return { users: result.users, pagination: result.meta };
-    } catch (error) {
-      logger.error(`${this.tag} getAllUsers() failed — ${error}`);
-      throw error;
-    }
-  }
-
-  async softDeleteUser(id: number): Promise<User | null> {
-    logger.info(`${this.tag} softDeleteUser() called — id: ${id}`);
-    try {
-      const user = await prisma.user.update({
-        where: { id },
-        data: { deletedAt: new Date() },
-      });
-      logger.info(`${this.tag} softDeleteUser() succeeded — id: ${id}`);
-      return user;
-    } catch (error) {
-      logger.error(`${this.tag} softDeleteUser() failed — id: ${id}, error: ${error}`);
-      throw error;
-    }
-  }
-
-  async hardDeleteUser(id: number): Promise<User | null> {
-    logger.info(`${this.tag} hardDeleteUser() called — id: ${id}`);
-    try {
-      const user = await prisma.user.delete({ where: { id } });
-      logger.info(`${this.tag} hardDeleteUser() succeeded — id: ${id}`);
-      return user;
-    } catch (error) {
-      logger.error(`${this.tag} hardDeleteUser() failed — id: ${id}, error: ${error}`);
-      throw error;
-    }
-  }
-
-  async restoreUser(id: number): Promise<User | null> {
-    logger.info(`${this.tag} restoreUser() called — id: ${id}`);
-    try {
-      const user = await prisma.user.update({
-        where: { id },
-        data: { deletedAt: null },
-      });
-      logger.info(`${this.tag} restoreUser() succeeded — id: ${id}`);
-      return user;
-    } catch (error) {
-      logger.error(`${this.tag} restoreUser() failed — id: ${id}, error: ${error}`);
-      throw error;
-    }
-  }
-
-  async countUsers(): Promise<number> {
-    logger.info(`${this.tag} countUsers() called`);
-    try {
-      const count = await prisma.user.count();
-      logger.info(`${this.tag} countUsers() succeeded — count: ${count}`);
-      return count;
-    } catch (error) {
-      logger.error(`${this.tag} countUsers() failed — ${error}`);
-      throw error;
-    }
-  }
-
-  async findUsersByEmail(email: string): Promise<User[]> {
-    logger.info(`${this.tag} findUsersByEmail() called — email: ${email}`);
-    try {
-      const users = await prisma.user.findMany({
-        where: { email: { contains: email, mode: 'insensitive' } },
-      });
-      logger.info(`${this.tag} findUsersByEmail() succeeded — found ${users.length} users`);
-      return users;
-    } catch (error) {
-      logger.error(`${this.tag} findUsersByEmail() failed — email: ${email}, error: ${error}`);
-      throw error;
-    }
-  }
-}
-
-export default new UserRepository();
+import prisma from '../config/db';
+import { Prisma as PrismaTypes, User, UserStatus } from '@prisma/client';
+
+import { UserListQueryDTO } from '../types/dtos/CreateUserDto';
+import { GetUserByIdResponse, InternalUser, UserListItemWithCounts } from '../types';
+import { PaginationMeta } from '../types/GrobalTypes';
+import logger from '../utils/logger';
+
+
+class UserRepository {
+  private tag = '[UserRepository]';
+
+  async addUser(data: PrismaTypes.UserCreateInput): Promise<User> {
+    logger.info(`${this.tag} addUser() called`);
+    try {
+      const user = await prisma.user.create({ data });
+      logger.info(`${this.tag} addUser() succeeded — new user ID: ${user.id}`);
+      return user;
+    } catch (error) {
+      logger.error(`${this.tag} addUser() failed — ${error}`);
+      throw error;
+    }
+  }
+
+  async modifyUser(id: number, data: PrismaTypes.UserUpdateInput): Promise<User | null> {
+    logger.info(`${this.tag} modifyUser() called — id: ${id}`);
+    try {
+      const user = await prisma.user.update({ where: { id }, data });
+      logger.info(`${this.tag} modifyUser() succeeded — id: ${id}`);
+      return user;
+    } catch (error) {
+      logger.error(`${this.tag} modifyUser() failed — id: ${id}, error: ${error}`);
+      throw error;
+    }
+  }
+
+  async getUserByEmail(email: string): Promise<User | null> {
+    logger.info(`${this.tag} getUserByEmail() called — email: ${email}`);
+    try {
+      const user = await prisma.user.findUnique({ where: { email } });
+      logger.info(`${this.tag} getUserByEmail() ${user ? 'found' : 'not found'} — email: ${email}`);
+      return user;
+    } catch (error) {
+      logger.error(`${this.tag} getUserByEmail() failed — email: ${email}, error: ${error}`);
+      throw error;
+    }
+  }
+
+  async findUsers(query: UserListQueryDTO): Promise<{ users: UserListItemWithCounts[]; meta: PaginationMeta }> {
+    logger.info(`${this.tag} findUsers() called —`, JSON.stringify(query));
+    try {
+      const { page = 1, limit = 10, search, role, status, sortBy = 'createdAt', sortOrder = 'desc' } = query;
+      const skip = (page - 1) * limit;
+
+      const where: PrismaTypes.UserWhereInput = {};
+      if (search) where.OR = [
+        { email: { contains: search, mode: 'insensitive' } },
+        { username: { contains: search, mode: 'insensitive' } },
+      ];
+      if (role) where.role = role;
+      if (status) where.status = status as UserStatus;
+
+      const totalItems = await prisma.user.count({ where });
+      const users = await prisma.user.findMany({
+        where, skip, take: limit, orderBy: { [sortBy]: sortOrder },
+        select: {
+          id: true, username: true, email: true, image: true, gender: true,
+          phoneNumber: true, location: true, companyName: true, businessSector: true,
+          fleetSize: true, role: true, status: true, createdAt: true, updatedAt: true,
+          verified: true, language: true, notificationPreference: true,
+          _count: { select: {
+            vehicles: true, trackingDevices: true, alerts: true,
+            reports: true, activityLogs: true, userNotifications: true
+          }}
+        },
+      });
+
+      const totalPages = Math.ceil(totalItems / limit);
+      const meta: PaginationMeta = { page, limit, totalItems, totalPages, hasNextPage: page < totalPages, hasPrevPage: page > 1 };
+
+      logger.info(`${this.tag} findUsers() succeeded — returned ${users.length} users`);
+      return { users, meta };
+    } catch (error) {
+      logger.error(`${this.tag} findUsers() failed — ${error}`);
+      throw error;
+    }
+  }
+
+  async getUserById(id: number): Promise<GetUserByIdResponse | null> {
+    logger.info(`${this.tag} getUserById() called — id: ${id}`);
+    try {
+      const user = await prisma.user.findUnique({
+        where: { id },
+        select: {
+          id: true, username: true, email: true, role: true, status: true,
+          phoneNumber: true, location: true, companyName: true,
+          createdAt: true, updatedAt: true,
+          _count: {
+            select: {
+              vehicles: true, trackingDevices: true, alerts: true,
+              reports: true, activityLogs: true, userNotifications: true
+            }
+          },
+          vehicles: { take: 3, select: {
+            id: true, plateNumber: true, vehicleModel: true,
+            status: true, emissionStatus: true, deletedAt: true
+          }},
+          trackingDevices: { take: 3, select: {
+            id: true, serialNumber: true, model: true,
+            deviceCategory: true, status: true
+          }},
+          alerts: { take: 3, orderBy: { createdAt: 'desc' }, select: {
+            id: true, type: true, title: true, isRead: true, createdAt: true
+          }},
+          reports: { take: 2, orderBy: { createdAt: 'desc' }, select: {
+            id: true, title: true, type: true, status: true, createdAt: true
+          }},
+          activityLogs: { take: 3, orderBy: { timestamp: 'desc' }, select: {
+            id: true, action: true, timestamp: true
+          }},
+          userNotifications: { take: 3, orderBy: { createdAt: 'desc' }, select: {
+            id: true, title: true, message: true, isRead: true
+          }},
+        },
+      });
+      logger.info(`${this.tag} getUserById() ${user ? 'succeeded' : 'no result'} — id: ${id}`);
+      return user;
+    } catch (error) {
+      logger.error(`${this.tag} getUserById() failed — id: ${id}, error: ${error}`);
+      throw error;
+    }
+  }
+
+  async getUserByIdWithPassword(id: number): Promise<InternalUser | null> {
+    logger.info(`${this.tag} getUserByIdWithPassword() called — id: ${id}`);
+    try {
+      const user = await prisma.user.findUnique({
+        where: { id },
+        select: {
+          id: true, username: true, email: true, role: true, status: true,
+          phoneNumber: true, location: true, companyName: true,
+          createdAt: true, updatedAt: true, password: true,
+          _count: {
+            select: {
+              vehicles: true, trackingDevices: true, alerts: true,
+              reports: true, activityLogs: true, userNotifications: true
+            }
+          },
+          vehicles: { take: 3, select: {
+            id: true, plateNumber: true, vehicleModel: true,
+            status: true, emissionStatus: true, deletedAt: true
+          }},
+          trackingDevices: { take: 3, select: {
+            id: true, serialNumber: true, model: true,
+            deviceCategory: true, status: true
+          }},
+          alerts: { take: 3, orderBy: { createdAt: 'desc' }, select: {
+            id: true, type: true, title: true, isRead: true, createdAt: true
+          }},
+          reports: { take: 2, orderBy: { createdAt: 'desc' }, select: {
+            id: true, title: true, type: true, status: true, createdAt: true
+          }},
+          activityLogs: { take: 3, orderBy: { timestamp: 'desc' }, select: {
+            id: true, action: true, timestamp: true
+          }},
+          userNotifications: { take: 3, orderBy: { createdAt: 'desc' }, select: {
+            id: true, title: true, message: true, isRead: true
+          }},
+        },
+      });
+      logger.info(`${this.tag} getUserByIdWithPassword() ${user ? 'succeeded' : 'no result'} — id: ${id}`);
+      return user;
+    } catch (error) {
+      logger.error(`${this.tag} getUserByIdWithPassword() failed — id: ${id}, error: ${error}`);
+      throw error;
+    }
+  }
+
+  async getAllUsers(query: UserListQueryDTO): Promise<{ users: UserListItemWithCounts[]; pagination: PaginationMeta }> {
+    logger.info(`${this.tag} getAllUsers() called —`, JSON.stringify(query));
+    try {
+      // (same logic as findUsers with deletedAt filter)
+      const result = await this.findUsers(query);
+      logger.info(`${this.tag} getAllUsers() succeeded`);
+      return { users: result.users, pagination: result.meta };
+    } catch (error) {
+      logger.error(`${this.tag} getAllUsers() failed — ${error}`);
+      throw error;
+    }
+  }
+
+  async softDeleteUser(id: number): Promise<User | null> {
+    logger.info(`${this.tag} softDeleteUser() called — id: ${id}`);
+    try {
+      const user = await prisma.user.update({
+        where: { id },
+        data: { deletedAt: new Date() },
+      });
+      logger.info(`${this.tag} softDeleteUser() succeeded — id: ${id}`);
+      return user;
+    } catch (error) {
+      logger.error(`${this.tag} softDeleteUser() failed — id: ${id}, error: ${error}`);
+      throw error;
+    }
+  }
+
+  async hardDeleteUser(id: number): Promise<User | null> {
+    logger.info(`${this.tag} hardDeleteUser() called — id: ${id}`);
+    try {
+      const user = await prisma.user.delete({ where: { id } });
+      logger.info(`${this.tag} hardDeleteUser() succeeded — id: ${id}`);
+      return user;
+    } catch (error) {
+      logger.error(`${this.tag} hardDeleteUser() failed — id: ${id}, error: ${error}`);
+      throw error;
+    }
+  }
+
+  async restoreUser(id: number): Promise<User | null> {
+    logger.info(`${this.tag} restoreUser() called — id: ${id}`);
+    try {
+      const user = await prisma.user.update({
+        where: { id },
+        data: { deletedAt: null },
+      });
+      logger.info(`${this.tag} restoreUser() succeeded — id: ${id}`);
+      return user;
+    } catch (error) {
+      logger.error(`${this.tag} restoreUser() failed — id: ${id}, error: ${error}`);
+      throw error;
+    }
+  }
+
+  async countUsers(): Promise<number> {
+    logger.info(`${this.tag} countUsers() called`);
+    try {
+      const count = await prisma.user.count();
+      logger.info(`${this.tag} countUsers() succeeded — count: ${count}`);
+      return count;
+    } catch (error) {
+      logger.error(`${this.tag} countUsers() failed — ${error}`);
+      throw error;
+    }
+  }
+
+  async findUsersByEmail(email: string): Promise<User[]> {
+    logger.info(`${this.tag} findUsersByEmail() called — email: ${email}`);
+    try {
+      const users = await prisma.user.findMany({
+        where: { email: { contains: email, mode: 'insensitive' } },
+      });
+      logger.info(`${this.tag} findUsersByEmail() succeeded — found ${users.length} users`);
+      return users;
+    } catch (error) {
+      logger.error(`${this.tag} findUsersByEmail() failed — email: ${email}, error: ${error}`);
+      throw error;
+    }
+  }
+}
+
+export default new UserRepository();