<<<<<<< HEAD
import { TrackingDevice, Prisma } from '@prisma/client';
import logger from '../utils/logger';
import { PaginationMeta, PaginationParams } from '../types/GrobalTypes';
import prisma from '../config/db';

class TrackingDeviceRepository {
    async findById(id: number): Promise<TrackingDevice | null> {
        try {
            return await prisma.trackingDevice.findUnique({
                where: { id }
            });
        } catch (error) {
            logger.error('TrackingDeviceRepository::findById', error);
            throw error;
        }
    }

    async updateLastPing(id: number): Promise<TrackingDevice> {
        try {
            return await prisma.trackingDevice.update({
                where: { id },
                data: {
                    lastPing: new Date(),
                    status: 'ACTIVE',
                    isActive: true,
                }
            });
        } catch (error) {
            logger.error('TrackingDeviceRepository::updateLastPing', error);
            throw error;
        }
    }
}

export default TrackingDeviceRepository;
=======
import { ConnectionStatus, Prisma } from '@prisma/client';
import { DeviceStatus, CommunicationProtocol, DeviceCategory } from '@prisma/client';
import logger from '../utils/logger';
import prisma from '../config/db';
import { AppError, HttpStatusCode, handlePrismaError } from '../middlewares/errorHandler';
import { getNextValidStates, isValidTransition } from '../deviceStateMachine';


export class TrackingDeviceRepository {
  // Basic CRUD Operations
  static async createDevice(data: Prisma.TrackingDeviceCreateInput) {
    try {
      return await prisma.trackingDevice.create({ 
        data,
        include: {
          user: true,
          vehicle: true
        }
      });
    } catch (error) {
      if (error instanceof Prisma.PrismaClientKnownRequestError) {
        throw handlePrismaError(error);
      }
      throw new AppError('Failed to create device', HttpStatusCode.INTERNAL_SERVER_ERROR);
    }
  }

  static async getDeviceById(id: number) {
    try {
      const device = await prisma.trackingDevice.findUnique({
        where: { id },
        include: {
          user: true,
          vehicle: true,
          gpsData: { orderBy: { timestamp: 'desc' }, take: 20 },
          fuelData: { orderBy: { timestamp: 'desc' }, take: 20 },
          emissionData: { orderBy: { timestamp: 'desc' }, take: 20 },
          obdData: { orderBy: { timestamp: 'desc' }, take: 20 },
          deviceHeartbeats: { orderBy: { timestamp: 'desc' }, take: 10 }
        }
      });
      if (!device) throw new AppError('Device not found', HttpStatusCode.NOT_FOUND);
      return device;
    } catch (error) {
      if (error instanceof Prisma.PrismaClientKnownRequestError) {
        throw handlePrismaError(error);
      }
      throw error;
    }
  }

  static async updateDevice(id: number, data: Prisma.TrackingDeviceUpdateInput) {
    try {
      return await prisma.trackingDevice.update({
        where: { id },
        data,
        include: {
          user: true,
          vehicle: true
        }
      });
    } catch (error) {
      if (error instanceof Prisma.PrismaClientKnownRequestError) {
        throw handlePrismaError(error);
      }
      throw new AppError('Failed to update device', HttpStatusCode.INTERNAL_SERVER_ERROR);
    }
  }

  static async softDeleteDevice(id: number) {
    try {
      return await prisma.trackingDevice.update({
        where: { id },
        data: { deletedAt: new Date() }
      });
    } catch (error) {
      if (error instanceof Prisma.PrismaClientKnownRequestError) {
        throw handlePrismaError(error);
      }
      throw new AppError('Failed to soft delete device', HttpStatusCode.INTERNAL_SERVER_ERROR);
    }
  }

  static async restoreDevice(id: number) {
    try {
      return await prisma.trackingDevice.update({
        where: { id },
        data: { deletedAt: null }
      });
    } catch (error) {
      if (error instanceof Prisma.PrismaClientKnownRequestError) {
        throw handlePrismaError(error);
      }
      throw new AppError('Failed to restore device', HttpStatusCode.INTERNAL_SERVER_ERROR);
    }
  }

  static async deleteDevicePermanently(id: number) {
    try {
      return await prisma.trackingDevice.delete({ where: { id } });
    } catch (error) {
      if (error instanceof Prisma.PrismaClientKnownRequestError) {
        throw handlePrismaError(error);
      }
      throw new AppError('Failed to delete device', HttpStatusCode.INTERNAL_SERVER_ERROR);
    }
  }

  // List and Search Operations
  static async listDevices(params: {
    page?: number;
    limit?: number;
    search?: string;
    filters?: {
      status?: DeviceStatus;
      deviceCategory?: DeviceCategory;
      protocol?: CommunicationProtocol;
      userId?: number;
      vehicleId?: number;
    };
    sortBy?: string;
    sortOrder?: 'asc' | 'desc';
  }) {
    try {
      const { page = 1, limit = 10, search, filters = {}, sortBy = 'createdAt', sortOrder = 'desc' } = params;
      const skip = (page - 1) * limit;

      const whereClause: Prisma.TrackingDeviceWhereInput = {
        deletedAt: null,
        ...(filters.status && { status: filters.status }),
        ...(filters.deviceCategory && { deviceCategory: filters.deviceCategory }),
        ...(filters.protocol && { communicationProtocol: filters.protocol }),
        ...(filters.userId && { userId: filters.userId }),
        ...(filters.vehicleId && { vehicleId: filters.vehicleId }),
      };

      if (search) {
        whereClause.OR = [
          { serialNumber: { contains: search, mode: 'insensitive' } },
          { model: { contains: search, mode: 'insensitive' } },
          { type: { contains: search, mode: 'insensitive' } },
          { plateNumber: { contains: search, mode: 'insensitive' } },
          {
            user: {
              OR: [
                { username: { contains: search, mode: 'insensitive' } },
                { email: { contains: search, mode: 'insensitive' } }
              ]
            }
          }
        ];
      }

      const [devices, total] = await Promise.all([
        prisma.trackingDevice.findMany({
          where: whereClause,
          include: {
            user: {
              select: {
                id: true,
                username: true,
                email: true,
                role: true,
              }
            },
            vehicle: {
              select: {
                id: true,
                plateNumber: true,
                vehicleType: true
              }
            }
          },
          skip,
          take: limit,
          orderBy: {
            [sortBy]: sortOrder
          }
        }),
        prisma.trackingDevice.count({ where: whereClause })
      ]);

      const totalPages = Math.ceil(total / limit);
      const hasNextPage = page < totalPages;
      const hasPrevPage = page > 1;

      return {
        data: devices,
        meta: {
          page,
          limit,
          totalItems: total,
          totalPages,
          hasNextPage,
          hasPrevPage,
          nextPage: hasNextPage ? page + 1 : undefined,
          prevPage: hasPrevPage ? page - 1 : undefined,
          sortBy,
          sortOrder
        }
      };
    } catch (error) {
      if (error instanceof Prisma.PrismaClientKnownRequestError) {
        throw handlePrismaError(error);
      }
      throw new AppError('Failed to list devices', HttpStatusCode.INTERNAL_SERVER_ERROR);
    }
  }

  // Device Assignment Operations
  static async assignToVehicle(deviceId: number, vehicleId: number) {
    try {
      return await prisma.trackingDevice.update({
        where: { id: deviceId },
        data: { vehicleId },
        include: {
          vehicle: true,
          user: true
        }
      });
    } catch (error) {
      if (error instanceof Prisma.PrismaClientKnownRequestError) {
        throw handlePrismaError(error);
      }
      throw new AppError('Failed to assign device to vehicle', HttpStatusCode.INTERNAL_SERVER_ERROR);
    }
  }

  static async unassignFromVehicle(deviceId: number) {
    try {
      return await prisma.trackingDevice.update({
        where: { id: deviceId },
        data: { vehicleId: null },
        include: {
          user: true
        }
      });
    } catch (error) {
      if (error instanceof Prisma.PrismaClientKnownRequestError) {
        throw handlePrismaError(error);
      }
      throw new AppError('Failed to unassign device', HttpStatusCode.INTERNAL_SERVER_ERROR);
    }
  }

  // Status Management
  static async safelyUpdateDeviceStatus(
    deviceId: number,
    newStatus: DeviceStatus,
    options: {
      force?: boolean;
      disableMonitoring?: boolean;
    } = { force: false, disableMonitoring: true }
  ) {
    try {
      const device = await prisma.trackingDevice.findUnique({
        where: { id: deviceId }
      });

      if (!device) {
        throw new AppError('Device not found', HttpStatusCode.NOT_FOUND);
      }

      if (!options.force && !isValidTransition(device.status, newStatus)) {
        throw new AppError(
          `Invalid status transition from ${device.status} to ${newStatus}. ` +
          `Allowed transitions: ${getNextValidStates(device.status).join(', ')}`,
          HttpStatusCode.BAD_REQUEST
        );
      }

      const updateData: Prisma.TrackingDeviceUpdateInput = {
        status: newStatus,
        updatedAt: new Date()
      };

      if (options.disableMonitoring && newStatus !== 'ACTIVE') {
        updateData.enableOBDMonitoring = false;
        updateData.enableGPSTracking = false;
        updateData.enableEmissionMonitoring = false;
        updateData.enableFuelMonitoring = false;
      }

      if (newStatus === 'DISCONNECTED') {
        updateData.lastPing = new Date();
      }

      const updatedDevice = await prisma.trackingDevice.update({
        where: { id: deviceId },
        data: updateData,
        include: {
          user: true,
          vehicle: true
        }
      });

      if (device.userId) {
        await this.logStatusChangeActivity(
          device.userId,
          deviceId,
          device.status,
          newStatus
        );
      }

      return updatedDevice;
    } catch (error) {
      if (error instanceof Prisma.PrismaClientKnownRequestError) {
        throw handlePrismaError(error);
      }
      throw error;
    }
  }

  static async batchUpdateStatuses(
    deviceIds: number[],
    newStatus: DeviceStatus,
    options: {
      force?: boolean;
      disableMonitoring?: boolean;
    } = { force: false, disableMonitoring: true }
  ) {
    try {
      const devices = await prisma.trackingDevice.findMany({
        where: { id: { in: deviceIds } }
      });

      if (!options.force) {
        const invalidTransitions = devices.filter(
          device => !isValidTransition(device.status, newStatus)
        );

        if (invalidTransitions.length > 0) {
          throw new AppError(
            `Invalid status transitions for devices: ${invalidTransitions
              .map(d => d.id)
              .join(', ')}`,
            HttpStatusCode.BAD_REQUEST
          );
        }
      }

      const updateData: Prisma.TrackingDeviceUpdateInput = {
        status: newStatus,
        updatedAt: new Date()
      };

      if (options.disableMonitoring && newStatus !== 'ACTIVE') {
        Object.assign(updateData, {
          enableOBDMonitoring: false,
          enableGPSTracking: false,
          enableEmissionMonitoring: false,
          enableFuelMonitoring: false
        });
      }

      const [updatedDevices, _] = await prisma.$transaction([
        prisma.trackingDevice.updateMany({
          where: { id: { in: deviceIds } },
          data: updateData
        }),
        ...devices.map(device =>
          prisma.activityLog.create({
            data: {
              userId: device.userId || 1,
              action: 'DEVICE_STATUS_CHANGE',
              metadata: {
                deviceId: device.id,
                oldStatus: device.status,
                newStatus,
                timestamp: new Date()
              }
            }
          })
        )
      ]);

      return updatedDevices;
    } catch (error) {
      if (error instanceof Prisma.PrismaClientKnownRequestError) {
        throw handlePrismaError(error);
      }
      throw error;
    }
  }

  // Monitoring Feature Control
  static async toggleMonitoringFeature(
    deviceId: number,
    feature: {
      obd?: boolean;
      gps?: boolean;
      emission?: boolean;
      fuel?: boolean;
    },
    options: {
      ignoreStatusCheck?: boolean;
    } = { ignoreStatusCheck: false }
  ) {
    try {
      const device = await prisma.trackingDevice.findUnique({
        where: { id: deviceId }
      });

      if (!device) {
        throw new AppError('Device not found', HttpStatusCode.NOT_FOUND);
      }

      if (!options.ignoreStatusCheck && device.status !== 'ACTIVE') {
        throw new AppError(
          `Monitoring features can only be modified when device is ACTIVE. Current status: ${device.status}`,
          HttpStatusCode.BAD_REQUEST
        );
      }

      const updateData: Prisma.TrackingDeviceUpdateInput = {
        updatedAt: new Date()
      };

      if (feature.obd !== undefined) updateData.enableOBDMonitoring = feature.obd;
      if (feature.gps !== undefined) updateData.enableGPSTracking = feature.gps;
      if (feature.emission !== undefined) updateData.enableEmissionMonitoring = feature.emission;
      if (feature.fuel !== undefined) updateData.enableFuelMonitoring = feature.fuel;

      const updatedDevice = await prisma.trackingDevice.update({
        where: { id: deviceId },
        data: updateData,
        include: {
          user: true,
          vehicle: true
        }
      });

      await this.logFeatureChangeActivity(
        device.userId || undefined,
        deviceId,
        feature
      );

      return updatedDevice;
    } catch (error) {
      if (error instanceof Prisma.PrismaClientKnownRequestError) {
        throw handlePrismaError(error);
      }
      throw error;
    }
  }

  static async getMonitoringFeatures(deviceId: number) {
    try {
      const device = await prisma.trackingDevice.findUnique({
        where: { id: deviceId },
        select: {
          enableOBDMonitoring: true,
          enableGPSTracking: true,
          enableEmissionMonitoring: true,
          enableFuelMonitoring: true,
          status: true
        }
      });

      if (!device) {
        throw new AppError('Device not found', HttpStatusCode.NOT_FOUND);
      }

      return {
        obd: device.enableOBDMonitoring,
        gps: device.enableGPSTracking,
        emission: device.enableEmissionMonitoring,
        fuel: device.enableFuelMonitoring,
        canModify: device.status === 'ACTIVE'
      };
    } catch (error) {
      if (error instanceof Prisma.PrismaClientKnownRequestError) {
        throw handlePrismaError(error);
      }
      throw new AppError(
        'Failed to get monitoring features',
        HttpStatusCode.INTERNAL_SERVER_ERROR
      );
    }
  }

  static async resetAllMonitoringFeatures(deviceId: number) {
    return this.toggleMonitoringFeature(deviceId, {
      obd: false,
      gps: false,
      emission: false,
      fuel: false
    });
  }

  // Heartbeat and Connection Management
  static async recordHeartbeat(
    deviceId: number,
    data: {
      batteryLevel?: number;
      signalStrength?: number;
      status: ConnectionStatus;
    }
  ) {
    try {
      await prisma.trackingDevice.update({
        where: { id: deviceId },
        data: {
          lastPing: new Date(),
          batteryLevel: data.batteryLevel,
          signalStrength: data.signalStrength,
          updatedAt: new Date()
        }
      });

      return await prisma.deviceHeartbeat.create({
        data: {
          deviceId,
          status: data.status,
          timestamp: new Date()
        }
      });
    } catch (error) {
      if (error instanceof Prisma.PrismaClientKnownRequestError) {
        throw handlePrismaError(error);
      }
      throw new AppError('Failed to record device heartbeat', HttpStatusCode.INTERNAL_SERVER_ERROR);
    }
  }

  static async getDeviceHealth(deviceId: number, hoursBack = 24) {
    try {
      const cutoffTime = new Date();
      cutoffTime.setHours(cutoffTime.getHours() - hoursBack);

      const [device, heartbeats] = await Promise.all([
        prisma.trackingDevice.findUnique({
          where: { id: deviceId },
          select: {
            id: true,
            serialNumber: true,
            status: true,
            lastPing: true,
            batteryLevel: true,
            signalStrength: true
          }
        }),
        prisma.deviceHeartbeat.findMany({
          where: {
            deviceId,
            timestamp: { gte: cutoffTime }
          },
          orderBy: { timestamp: 'desc' }
        })
      ]);

      if (!device) {
        throw new AppError('Device not found', HttpStatusCode.NOT_FOUND);
      }

      return {
        device,
        heartbeats,
        uptimePercentage: this.calculateUptimePercentage(heartbeats),
        currentStatus: heartbeats[0]?.status || 'DISCONNECTED'
      };
    } catch (error) {
      if (error instanceof Prisma.PrismaClientKnownRequestError) {
        throw handlePrismaError(error);
      }
      throw error;
    }
  }

  // Helper Methods
  private static calculateUptimePercentage(heartbeats: { status: ConnectionStatus }[]) {
    if (heartbeats.length === 0) return 0;
    const connectedCount = heartbeats.filter(h => h.status === 'CONNECTED').length;
    return Math.round((connectedCount / heartbeats.length) * 100);
  }

  private static async logStatusChangeActivity(
    userId: number | undefined,
    deviceId: number,
    oldStatus: DeviceStatus,
    newStatus: DeviceStatus
  ) {
    try {
      if (userId) {
        await prisma.activityLog.create({
          data: {
            userId,
            action: 'DEVICE_STATUS_CHANGE',
            metadata: {
              deviceId,
              oldStatus,
              newStatus,
              timestamp: new Date()
            }
          }
        });
      }
    } catch (error) {
      logger.error('Failed to log device status change activity', error);
    }
  }

  private static async logFeatureChangeActivity(
    userId: number | undefined,
    deviceId: number,
    feature: {
      obd?: boolean;
      gps?: boolean;
      emission?: boolean;
      fuel?: boolean;
    }
  ) {
    try {
      if (userId) {
        await prisma.activityLog.create({
          data: {
            userId,
            action: 'DEVICE_FEATURE_TOGGLE',
            metadata: {
              deviceId,
              changes: feature,
              timestamp: new Date()
            }
          }
        });
      }
    } catch (error) {
      logger.error('Failed to log device feature change activity', error);
    }
  }

  static async getStatusHistory(deviceId: number, daysBack = 30) {
    try {
      const cutoffDate = new Date();
      cutoffDate.setDate(cutoffDate.getDate() - daysBack);

      return await prisma.activityLog.findMany({
        where: {
          action: 'DEVICE_STATUS_CHANGE',
          metadata: {
            path: ['deviceId'],
            equals: deviceId
          },
          timestamp: {
            gte: cutoffDate
          }
        },
        orderBy: {
          timestamp: 'desc'
        },
        select: {
          id: true,
          timestamp: true,
          metadata: true,
          user: {
            select: {
              id: true,
              username: true,
              email: true
            }
          }
        }
      });
    } catch (error) {
      if (error instanceof Prisma.PrismaClientKnownRequestError) {
        throw handlePrismaError(error);
      }
      throw new AppError(
        'Failed to get device status history',
        HttpStatusCode.INTERNAL_SERVER_ERROR
      );
    }
  }
}
>>>>>>> 5f95b1a8
<|MERGE_RESOLUTION|>--- conflicted
+++ resolved
@@ -1,40 +1,3 @@
-<<<<<<< HEAD
-import { TrackingDevice, Prisma } from '@prisma/client';
-import logger from '../utils/logger';
-import { PaginationMeta, PaginationParams } from '../types/GrobalTypes';
-import prisma from '../config/db';
-
-class TrackingDeviceRepository {
-    async findById(id: number): Promise<TrackingDevice | null> {
-        try {
-            return await prisma.trackingDevice.findUnique({
-                where: { id }
-            });
-        } catch (error) {
-            logger.error('TrackingDeviceRepository::findById', error);
-            throw error;
-        }
-    }
-
-    async updateLastPing(id: number): Promise<TrackingDevice> {
-        try {
-            return await prisma.trackingDevice.update({
-                where: { id },
-                data: {
-                    lastPing: new Date(),
-                    status: 'ACTIVE',
-                    isActive: true,
-                }
-            });
-        } catch (error) {
-            logger.error('TrackingDeviceRepository::updateLastPing', error);
-            throw error;
-        }
-    }
-}
-
-export default TrackingDeviceRepository;
-=======
 import { ConnectionStatus, Prisma } from '@prisma/client';
 import { DeviceStatus, CommunicationProtocol, DeviceCategory } from '@prisma/client';
 import logger from '../utils/logger';
@@ -710,5 +673,4 @@
       );
     }
   }
-}
->>>>>>> 5f95b1a8
+}