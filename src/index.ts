--- conflicted
+++ resolved
@@ -1,46 +1,43 @@
-import dotenv from 'dotenv';
-dotenv.config();
-import express from 'express';
-import cors from 'cors';
-import swaggerUi from 'swagger-ui-express';
-import swaggerSpec from './docs/swagger';
-import MainRouter from './routes/allroutes';
-<<<<<<< HEAD
-=======
-import swaggerDocument from './swagger/swagger.json';
-import passport from './utils/passport';
-import authRoutes from './routes/authRoutes';
-import session from 'express-session';
-import { globalErrorHandler, handleNotFoundRoutes } from './middlewares/errorHandler';
-dotenv.config();
->>>>>>> 5f95b1a8
-
-const app = express();
-app.use(cors());
-app.use(express.json());
-// Swagger UI at /api-docs
-app.use('/docs', swaggerUi.serve, swaggerUi.setup(swaggerSpec));
-app.use('/api', MainRouter);
-app.use(handleNotFoundRoutes);
-app.use(globalErrorHandler);
-app.use(
-  session({
-    secret: process.env.SESSION_SECRET!,
-    resave: false,
-    saveUninitialized: false,
-  })
-);
-
-app.use(passport.initialize());
-app.use(passport.session());
-
-app.use(authRoutes);
-app.get('/', (req, res) => {
-  res.send('API is running');
-});
-
-const PORT = Number(process.env.PORT) || 3000;
-app.listen(PORT, () => {
-  console.log(`Server running on http://localhost:${PORT}`);
-  console.log(`Swagger docs available at http://localhost:${PORT}/docs`);
-});
+import dotenv from 'dotenv';
+dotenv.config();
+import express from 'express';
+import cors from 'cors';
+import swaggerUi from 'swagger-ui-express';
+import swaggerSpec from './docs/swagger';
+import MainRouter from './routes/allroutes';
+import swaggerDocument from './swagger/swagger.json';
+import passport from './utils/passport';
+import authRoutes from './routes/authRoutes';
+import session from 'express-session';
+import { globalErrorHandler, handleNotFoundRoutes } from './middlewares/errorHandler';
+dotenv.config();
+
+const app = express();
+app.use(cors());
+app.use(express.json());
+// Swagger UI at /api-docs
+app.use('/docs', swaggerUi.serve, swaggerUi.setup(swaggerSpec));
+app.use('/api', MainRouter);
+app.use(handleNotFoundRoutes);
+app.use(globalErrorHandler);
+app.use(
+  session({
+    secret: process.env.SESSION_SECRET!,
+    resave: false,
+    saveUninitialized: false,
+  })
+);
+
+app.use(passport.initialize());
+app.use(passport.session());
+
+app.use(authRoutes);
+app.get('/', (req, res) => {
+  res.send('API is running');
+});
+
+const PORT = Number(process.env.PORT) || 3000;
+app.listen(PORT, () => {
+  console.log(`Server running on http://localhost:${PORT}`);
+  console.log(`Swagger docs available at http://localhost:${PORT}/docs`);
+});