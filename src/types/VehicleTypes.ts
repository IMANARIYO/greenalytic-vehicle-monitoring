﻿import {
  FuelType,
  VehicleStatus,
  EmissionStatus,
  DeviceStatus,
  CommunicationProtocol,
  ConnectionStatus,
<<<<<<< HEAD
  Vehicle,
} from '@prisma/client';
import { UserBasicInfo } from './UserTypes';

export interface VehicleListItemWithUser extends Pick<
  Vehicle,
  | 'id'
  | 'plateNumber'
  | 'vehicleModel'
  | 'yearOfManufacture'
  | 'vehicleType'
  | 'usage'
  | 'registrationNumber'
  | 'chassisNumber'
  | 'fuelType'
  | 'status'
  | 'emissionStatus'
  | 'lastMaintenanceDate'
> {
  user: UserBasicInfo;
}

export interface VehicleCreateRequest {
  plateNumber: string;
=======
} from '@prisma/client';

export interface VehicleListItem {
  id: number;
  plateNumber: string;
  vehicleModel: string;
  yearOfManufacture: number;
  fuelType: FuelType | null;
  status: VehicleStatus;
  emissionStatus: EmissionStatus;
  lastMaintenanceDate: Date | null;
  userId: number;
}

export interface VehicleCreateRequest {
  plateNumber: string;
>>>>>>> 81095f8b
  registrationNumber?: string;
  chassisNumber?: string;
  vehicleType: string;
  vehicleModel: string;
  yearOfManufacture: number;
  usage: string;
  fuelType?: FuelType;
  lastMaintenanceDate?: string | Date;
  userId: number;
}

export interface VehicleUpdateRequest {
  registrationNumber?: string;
  chassisNumber?: string;
  vehicleType?: string;
  vehicleModel?: string;
  usage?: string;
  fuelType?: FuelType;
  status?: VehicleStatus;
  emissionStatus?: EmissionStatus;
  lastMaintenanceDate?: string | Date;
  userId?: number;
}

<<<<<<< HEAD
export interface VehicleFullDetails extends Pick<
  Vehicle,
  | 'id'
  | 'plateNumber'
  | 'registrationNumber'
  | 'chassisNumber'
  | 'vehicleType'
  | 'vehicleModel'
  | 'yearOfManufacture'
  | 'usage'
  | 'fuelType'
  | 'status'
  | 'emissionStatus'
  | 'lastMaintenanceDate'
  | 'createdAt'
  | 'updatedAt'
  | 'deletedAt'
> {
  user: UserBasicInfo;
=======
export interface VehicleFullDetails {
  id: number;
  plateNumber: string;
  registrationNumber?: string;
  chassisNumber?: string;
  vehicleType: string;
  vehicleModel: string;
  yearOfManufacture: number;
  usage: string;
  fuelType: FuelType | null;
  status: VehicleStatus;
  emissionStatus: EmissionStatus;
  lastMaintenanceDate: Date | null;
  createdAt: Date;
  updatedAt: Date;
  deletedAt: Date | null;

  user: {
    id: number;
    username?: string;
    email: string;
    role: string;
  };
>>>>>>> 81095f8b

  trackingDevices: {
    id: number;
    serialNumber: string;
    status: DeviceStatus;
    firmwareVersion?: string;
    communicationProtocol: CommunicationProtocol;
  }[];

  emissionData: {
    id: number;
    timestamp: Date;
    co2Percentage: number;
    noxPPM?: number;
    pm25Level?: number;
  }[];

  gpsData: {
    id: number;
    timestamp: Date;
    latitude: number;
    longitude: number;
    speed: number;
    accuracy?: number;
  }[];

  fuelData: {
    id: number;
    timestamp: Date;
    fuelLevel: number;
    fuelConsumption: number;
  }[];

  obdData: {
    id: number;
    timestamp: Date;
    faultCodes: string[];
    rpm?: number;
    engineTemperature?: number;
  }[];

  alerts: {
    id: number;
    type: string;
    title: string;
    message: string;
    isRead: boolean;
    createdAt: Date;
  }[];

  maintenanceRecords: {
    id: number;
    type: string;
    description?: string;
    performedAt: Date;
    nextDueDate?: Date;
    recommendedAction?: string;
  }[];

  connectionState?: {
    status: ConnectionStatus;
    socketId: string;
    lastUpdated: Date;
  };
<<<<<<< HEAD
=======
}

export interface PaginationOptions {
  page?: number;
  limit?: number;
  sortBy?: keyof VehicleListItem;
  sortOrder?: 'asc' | 'desc';
  filter?: {
    status?: VehicleStatus;
    emissionStatus?: EmissionStatus;
    vehicleType?: string;
    userId?: number;
  };
}

export interface PaginatedVehicleList {
  data: VehicleListItem[];
  total: number;
  page: number;
  limit: number;
>>>>>>> 81095f8b
}<|MERGE_RESOLUTION|>--- conflicted
+++ resolved
@@ -1,11 +1,10 @@
-﻿import {
+import {
   FuelType,
   VehicleStatus,
   EmissionStatus,
   DeviceStatus,
   CommunicationProtocol,
   ConnectionStatus,
-<<<<<<< HEAD
   Vehicle,
 } from '@prisma/client';
 import { UserBasicInfo } from './UserTypes';
@@ -30,24 +29,6 @@
 
 export interface VehicleCreateRequest {
   plateNumber: string;
-=======
-} from '@prisma/client';
-
-export interface VehicleListItem {
-  id: number;
-  plateNumber: string;
-  vehicleModel: string;
-  yearOfManufacture: number;
-  fuelType: FuelType | null;
-  status: VehicleStatus;
-  emissionStatus: EmissionStatus;
-  lastMaintenanceDate: Date | null;
-  userId: number;
-}
-
-export interface VehicleCreateRequest {
-  plateNumber: string;
->>>>>>> 81095f8b
   registrationNumber?: string;
   chassisNumber?: string;
   vehicleType: string;
@@ -72,7 +53,6 @@
   userId?: number;
 }
 
-<<<<<<< HEAD
 export interface VehicleFullDetails extends Pick<
   Vehicle,
   | 'id'
@@ -92,31 +72,6 @@
   | 'deletedAt'
 > {
   user: UserBasicInfo;
-=======
-export interface VehicleFullDetails {
-  id: number;
-  plateNumber: string;
-  registrationNumber?: string;
-  chassisNumber?: string;
-  vehicleType: string;
-  vehicleModel: string;
-  yearOfManufacture: number;
-  usage: string;
-  fuelType: FuelType | null;
-  status: VehicleStatus;
-  emissionStatus: EmissionStatus;
-  lastMaintenanceDate: Date | null;
-  createdAt: Date;
-  updatedAt: Date;
-  deletedAt: Date | null;
-
-  user: {
-    id: number;
-    username?: string;
-    email: string;
-    role: string;
-  };
->>>>>>> 81095f8b
 
   trackingDevices: {
     id: number;
@@ -181,27 +136,4 @@
     socketId: string;
     lastUpdated: Date;
   };
-<<<<<<< HEAD
-=======
-}
-
-export interface PaginationOptions {
-  page?: number;
-  limit?: number;
-  sortBy?: keyof VehicleListItem;
-  sortOrder?: 'asc' | 'desc';
-  filter?: {
-    status?: VehicleStatus;
-    emissionStatus?: EmissionStatus;
-    vehicleType?: string;
-    userId?: number;
-  };
-}
-
-export interface PaginatedVehicleList {
-  data: VehicleListItem[];
-  total: number;
-  page: number;
-  limit: number;
->>>>>>> 81095f8b
 }